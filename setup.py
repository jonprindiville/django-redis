--- conflicted
+++ resolved
@@ -9,22 +9,14 @@
     url = "https://github.com/niwibe/django-redis",
     author = "Andrei Antoukh",
     author_email = "niwi@niwi.be",
-<<<<<<< HEAD
-    version='2.2.2',
-=======
     version='3.0',
->>>>>>> 33928296
     packages = [
         "redis_cache",
         "redis_cache.stats"
     ],
     description = description.strip(),
     install_requires=[
-<<<<<<< HEAD
-        'redis>=2.4.5',
-=======
         'redis>=2.7.0',
->>>>>>> 33928296
     ],
     zip_safe=False,
     include_package_data = True,
