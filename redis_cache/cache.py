# -*- coding: utf-8 -*-

from django.core.cache.backends.base import BaseCache, InvalidCacheBackendError
from django.core.exceptions import ImproperlyConfigured
from django.utils.encoding import smart_unicode, smart_str
from django.utils.datastructures import SortedDict

try:
    import cPickle as pickle
except ImportError:
    import pickle

try:
    import redis
except ImportError:
    raise InvalidCacheBackendError(
        "Redis cache backend requires the 'redis-py' library")

class CacheKey(object):
    """
    A stub string class that we can use to check if a key was created already.
    """
    def __init__(self, key):
        self._key = key

    def __eq__(self, other):
        return self._key == other

    def __str__(self):
        return self.__unicode__()

    def __repr__(self):
        return self.__unicode__()

    def __unicode__(self):
        return smart_str(self._key)


class CacheClass(BaseCache):
    _pickle_version = -1

    def __init__(self, server, params):
        """
        Connect to Redis, and set up cache backend.
        """
        self._init(server, params)

    def _init(self, server, params):
        super(CacheClass, self).__init__(params)
        self._initargs = {'server': server, 'params': params}
        self._options = params.get('OPTIONS', {})
        
        password, db = params.get('password', self._options.get('PASSWORD', None)), \
            params.get('db', self._options.get('DB', 1))

        if "PICKLE_VERSION" in self._options:
            try:
                self._pickle_version = int(self._options['PICKLE_VERSION'])
            except (ValueError, TypeError):
                raise ImproperlyConfigured("PICKLE_VERSION value must be an integer")

        try:
            db = int(db)
        except (ValueError, TypeError):
            raise ImproperlyConfigured("db value must be an integer")

        if ':' in server:
            host, port = server.split(':')
            try:
                port = int(port)
            except (ValueError, TypeError):
                raise ImproperlyConfigured("port value must be an integer")
        else:
            host, port = server or 'localhost', 6379

        self._client = redis.Redis(host=host, port=port, db=db, password=password)

    def __getstate__(self):
        return self._initargs

    def __setstate__(self, state):
        self._init(**state)

    def make_key(self, key, version=None):
        """
        Returns the utf-8 encoded bytestring of the given key as a CacheKey
        instance to be able to check if it was "made" before.
        """
        if not isinstance(key, CacheKey):
            key = CacheKey(key)
        return key

    def add(self, key, value, timeout=None, version=None):
        """
        Add a value to the cache, failing if the key already exists.

        Returns ``True`` if the object was added, ``False`` if not.
        """
        key = self.make_key(key, version=version)
        if self._client.exists(key):
            return False
        return self.set(key, value, timeout)

    def get(self, key, default=None, version=None):
        """
        Retrieve a value from the cache.

        Returns unpickled value if key is found, the default if not.
        """
        key = self.make_key(key, version=version)
        value = self._client.get(key)
        if value is None:
            return default
        try:
            result = int(value)
        except (ValueError, TypeError):
            result = self.unpickle(value)
        return result


    def set(self, key, value, timeout=None, version=None, client=None):
        """
        Persist a value to the cache, and set an optional expiration time.
        """
        if not client:
            client = self._client
        key = self.make_key(key, version=version)
        if not timeout:
            timeout = self.default_timeout
        try:
            value = int(value)
        except (ValueError, TypeError):
<<<<<<< HEAD
            result = self._client.setex(key, self.pickle(value), int(timeout))
=======
            result = client.setex(key, pickle.dumps(value), int(timeout))
>>>>>>> 62c575b2
        else:
            result = client.setex(key, value, int(timeout))
        # result is a boolean
        return result

    def delete(self, key, version=None):
        """
        Remove a key from the cache.
        """
        self._client.delete(self.make_key(key, version=version))

    def delete_many(self, keys, version=None):
        """
        Remove multiple keys at once.
        """
        if keys:
            keys = map(lambda key: self.make_key(key, version=version), keys)
            self._client.delete(*keys)

    def clear(self):
        """
        Flush all cache keys.
        """
        # TODO : potential data loss here, should we only delete keys based on the correct version ?
        self._client.flushdb()

    def unpickle(self, value):
        """
        Unpickles the given value.
        """
        value = smart_str(value)
        return pickle.loads(value)

    def pickle(self, value):
        """
        Pickle the given value.
        """
        return pickle.dumps(value, self._pickle_version)

    def get_many(self, keys, version=None):
        """
        Retrieve many keys.
        """
        if not keys:
            return {}
        recovered_data = SortedDict()
        new_keys = map(lambda key: self.make_key(key, version=version), keys)
        map_keys = dict(zip(new_keys, keys))
        results = self._client.mget(new_keys)
        for key, value in zip(new_keys, results):
            if value is None:
                continue
            try:
                value = int(value)
            except (ValueError, TypeError):
                value = self.unpickle(value)
            if isinstance(value, basestring):
                value = smart_unicode(value)
            recovered_data[map_keys[key]] = value
        return recovered_data

    def set_many(self, data, timeout=None, version=None):
        """
        Set a bunch of values in the cache at once from a dict of key/value
        pairs. This is much more efficient than calling set() multiple times.

        If timeout is given, that timeout will be used for the key; otherwise
        the default cache timeout will be used.
        """
        pipeline = self._client.pipeline()
        for key, value in data.iteritems():
            self.set(key, value, timeout, version=version, client=pipeline)
        pipeline.execute()

    def incr(self, key, delta=1, version=None):
        """
        Add delta to value in the cache. If the key does not exist, raise a
        ValueError exception.
        """
        key = self.make_key(key, version=version)
        exists = self._client.exists(key)
        if not exists:
            raise ValueError("Key '%s' not found" % key)
        try:
            value = self._client.incr(key, delta)
        except redis.ResponseError:
            value = self.get(key) + 1
            self.set(key, value)
        return value


class RedisCache(CacheClass):
    """
    A subclass that is supposed to be used on Django >= 1.3.
    """

    def make_key(self, key, version=None):
        if not isinstance(key, CacheKey):
            key = CacheKey(super(CacheClass, self).make_key(key, version))
        return key

    def incr_version(self, key, delta=1, version=None):
        """
        Adds delta to the cache version for the supplied key. Returns the
        new version.

        Note: In Redis 2.0 you cannot rename a volitle key, so we have to move
        the value from the old key to the new key and maintain the ttl.
        """
        if version is None:
            version = self.version
        old_key = self.make_key(key, version)
        value = self.get(old_key, version=version)
        ttl = self._client.ttl(old_key)
        if value is None:
            raise ValueError("Key '%s' not found" % key)
        new_key = self.make_key(key, version=version+delta)
        # TODO: See if we can check the version of Redis, since 2.2 will be able
        # to rename volitile keys.
        self.set(new_key, value, timeout=ttl)
        self.delete(old_key)
        return version + delta<|MERGE_RESOLUTION|>--- conflicted
+++ resolved
@@ -130,11 +130,7 @@
         try:
             value = int(value)
         except (ValueError, TypeError):
-<<<<<<< HEAD
-            result = self._client.setex(key, self.pickle(value), int(timeout))
-=======
             result = client.setex(key, pickle.dumps(value), int(timeout))
->>>>>>> 62c575b2
         else:
             result = client.setex(key, value, int(timeout))
         # result is a boolean
