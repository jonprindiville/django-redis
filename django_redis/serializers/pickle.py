import pickle
from typing import Any

from django.core.exceptions import ImproperlyConfigured

from .base import BaseSerializer


class PickleSerializer(BaseSerializer):
    def __init__(self, options) -> None:
        self._pickle_version = pickle.DEFAULT_PROTOCOL
        self.setup_pickle_version(options)

        super().__init__(options=options)

    def setup_pickle_version(self, options) -> None:
        if "PICKLE_VERSION" in options:
            try:
                self._pickle_version = int(options["PICKLE_VERSION"])
                if self._pickle_version > pickle.HIGHEST_PROTOCOL:
                    error_message = (
                        f"PICKLE_VERSION can't be higher than pickle.HIGHEST_PROTOCOL:"
                        f" {pickle.HIGHEST_PROTOCOL}"
                    )
<<<<<<< HEAD
                    raise ImproperlyConfigured(
                        error_message
                    )
            except (ValueError, TypeError) as e:
=======
                    raise ImproperlyConfigured(error_message)
            except (ValueError, TypeError):
>>>>>>> ba065e25
                error_message = "PICKLE_VERSION value must be an integer"
                raise ImproperlyConfigured(error_message) from e

    def dumps(self, value: Any) -> bytes:
        return pickle.dumps(value, self._pickle_version)

    def loads(self, value: bytes) -> Any:
        return pickle.loads(value)<|MERGE_RESOLUTION|>--- conflicted
+++ resolved
@@ -22,15 +22,8 @@
                         f"PICKLE_VERSION can't be higher than pickle.HIGHEST_PROTOCOL:"
                         f" {pickle.HIGHEST_PROTOCOL}"
                     )
-<<<<<<< HEAD
-                    raise ImproperlyConfigured(
-                        error_message
-                    )
-            except (ValueError, TypeError) as e:
-=======
                     raise ImproperlyConfigured(error_message)
             except (ValueError, TypeError):
->>>>>>> ba065e25
                 error_message = "PICKLE_VERSION value must be an integer"
                 raise ImproperlyConfigured(error_message) from e
 
